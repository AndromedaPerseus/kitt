package service

import (
	"context"
	"fmt"
	"io"
	"strings"
	"time"

	"github.com/livekit/protocol/logger"
	lksdk "github.com/livekit/server-sdk-go"
	openai "github.com/sashabaranov/go-openai"
)

// A sentence in the conversation (Used for the history)
type SpeechEvent struct {
	ParticipantName string
	IsBot           bool
	Text            string
}

type JoinLeaveEvent struct {
	Leave           bool
	ParticipantName string
	Time            time.Time
}

type MeetingEvent struct {
	Speech *SpeechEvent
	Join   *JoinLeaveEvent
}

type ChatCompletion struct {
	client *openai.Client
}

func NewChatCompletion(client *openai.Client) *ChatCompletion {
	return &ChatCompletion{
		client: client,
	}
}

func (c *ChatCompletion) Complete(ctx context.Context, events []*MeetingEvent, prompt *SpeechEvent,
	participant *lksdk.RemoteParticipant, room *lksdk.Room, language *Language) (*ChatStream, error) {

	var sb strings.Builder
<<<<<<< HEAD
	participants := room.GetParticipants()
	for i, participant := range participants {
		sb.WriteString(participant.Identity())
		if i != len(participants)-1 {
			sb.WriteString(", ")
		}
	}
	participantNames := sb.String()
	sb.Reset()

	messages := make([]openai.ChatCompletionMessage, 0, len(events)+3)
	messages = append(messages, openai.ChatCompletionMessage{
		Role: openai.ChatMessageRoleSystem,
		Content: "You are KITT, a voice assistant in a meeting created by LiveKit." +
			"Answer as concisely as possible but friendly and personable." +
			"Finish your requests or questions using a question mark (?). " + // Used for auto-trigger
			fmt.Sprintf("There are actually %s participants in the meeting: %s. ", len(participants), participantNames) +
			fmt.Sprintf("Current language: %s Current date: %s", language.Label, time.Now().Format("January 2, 2006 3:04pm")),
	})

	for _, e := range events {
		if e.Speech != nil {
			if e.Speech.IsBot {
				messages = append(messages, openai.ChatCompletionMessage{
					Role:    openai.ChatMessageRoleAssistant,
					Content: e.Speech.Text,
					Name:    BotIdentity,
				})
			} else {
				messages = append(messages, openai.ChatCompletionMessage{
					Role:    openai.ChatMessageRoleUser,
					Content: fmt.Sprintf("%s said %s", e.Speech.ParticipantName, e.Speech.Text),
					Name:    e.Speech.ParticipantName,
				})
			}
		}

		if e.Join != nil {
			if e.Join.Leave {
				messages = append(messages, openai.ChatCompletionMessage{
					Role:    openai.ChatMessageRoleSystem,
					Content: fmt.Sprintf("%s left the meeting at %s", e.Join.ParticipantName, e.Join.Time.Format("3:04pm")),
				})
			} else {
				messages = append(messages, openai.ChatCompletionMessage{
					Role:    openai.ChatMessageRoleSystem,
					Content: fmt.Sprintf("%s joined the meeting at %s", e.Join.ParticipantName, e.Join.Time.Format("3:04pm")),
				})
			}
		}
	}

	messages = append(messages, openai.ChatCompletionMessage{
		Role:    openai.ChatMessageRoleSystem,
		Content: fmt.Sprintf("You are currently talking to %s", participant.Identity()),
	})

	// prompt
	messages = append(messages, openai.ChatCompletionMessage{
		Role:    openai.ChatMessageRoleUser,
		Content: prompt.Text,
		Name:    prompt.ParticipantName,
	})

	stream, err := c.client.CreateChatCompletionStream(ctx, openai.ChatCompletionRequest{
		Model:    openai.GPT3Dot5Turbo,
		Messages: messages,
		Stream:   true,
=======
	for _, s := range history {
		if s.IsBot {
			sb.WriteString(fmt.Sprintf("You: %s", s.Text))
		} else {
			sb.WriteString(fmt.Sprintf("%s: %s", s.ParticipantName, s.Text))
		}
		sb.WriteString("\n\n")
	}

	conversation := sb.String()
	prePrompt := "You are a voice assistant in a meeting named KITT. Keep your responses concise while still being friendly and personable. If your response is a question, please append a question mark symbol to the end of it."
	
	stream, err := c.client.CreateChatCompletionStream(ctx, openai.ChatCompletionRequest{
		Model: openai.GPT3Dot5Turbo,
		Messages: []openai.ChatCompletionMessage{
			{
				Role: openai.ChatMessageRoleSystem,
				Content: prePrompt,
			},
			{
				Role:    openai.ChatMessageRoleSystem,
				Content: "Here is the history of the conversation we've had thus far:\n" + conversation,
			},
			{
				Role:    openai.ChatMessageRoleSystem,
				Content: fmt.Sprintf("You are talking to %s, the current language is %s (%s)", prompt.ParticipantName, language.Label, language.Code),
			},
			{
				Role:    openai.ChatMessageRoleUser,
				Content: prompt.Text,
			},
		},
		Stream: true,
>>>>>>> b5c3a8d2
	})

	if err != nil {
		logger.Errorw("error creating chat completion stream", err)
		return nil, err
	}

	return &ChatStream{
		stream: stream,
	}, nil
}

// Wrapper around openai.ChatCompletionStream to return only complete sentences
type ChatStream struct {
	stream *openai.ChatCompletionStream
}

func (c *ChatStream) Recv() (string, error) {
	sb := strings.Builder{}
	for {
		response, err := c.stream.Recv()
		if err != nil {
			content := sb.String()
			if err == io.EOF && len(strings.TrimSpace(content)) != 0 {
				return content, nil
			}
			return "", err
		}

		delta := response.Choices[0].Delta.Content
		sb.WriteString(delta)

		if strings.HasSuffix(strings.TrimSpace(delta), ".") {
			return sb.String(), nil
		}
	}
}

func (c *ChatStream) Close() {
	c.stream.Close()
}<|MERGE_RESOLUTION|>--- conflicted
+++ resolved
@@ -44,7 +44,6 @@
 	participant *lksdk.RemoteParticipant, room *lksdk.Room, language *Language) (*ChatStream, error) {
 
 	var sb strings.Builder
-<<<<<<< HEAD
 	participants := room.GetParticipants()
 	for i, participant := range participants {
 		sb.WriteString(participant.Identity())
@@ -58,9 +57,9 @@
 	messages := make([]openai.ChatCompletionMessage, 0, len(events)+3)
 	messages = append(messages, openai.ChatCompletionMessage{
 		Role: openai.ChatMessageRoleSystem,
-		Content: "You are KITT, a voice assistant in a meeting created by LiveKit." +
-			"Answer as concisely as possible but friendly and personable." +
-			"Finish your requests or questions using a question mark (?). " + // Used for auto-trigger
+		Content: "You are KITT, a voice assistant in a meeting created by LiveKit. " +
+			"Keep your responses concise while still being friendly and personable. " +
+			"If your response is a question, please append a question mark symbol to the end of it. " + // Used for auto-trigger
 			fmt.Sprintf("There are actually %s participants in the meeting: %s. ", len(participants), participantNames) +
 			fmt.Sprintf("Current language: %s Current date: %s", language.Label, time.Now().Format("January 2, 2006 3:04pm")),
 	})
@@ -113,41 +112,6 @@
 		Model:    openai.GPT3Dot5Turbo,
 		Messages: messages,
 		Stream:   true,
-=======
-	for _, s := range history {
-		if s.IsBot {
-			sb.WriteString(fmt.Sprintf("You: %s", s.Text))
-		} else {
-			sb.WriteString(fmt.Sprintf("%s: %s", s.ParticipantName, s.Text))
-		}
-		sb.WriteString("\n\n")
-	}
-
-	conversation := sb.String()
-	prePrompt := "You are a voice assistant in a meeting named KITT. Keep your responses concise while still being friendly and personable. If your response is a question, please append a question mark symbol to the end of it."
-	
-	stream, err := c.client.CreateChatCompletionStream(ctx, openai.ChatCompletionRequest{
-		Model: openai.GPT3Dot5Turbo,
-		Messages: []openai.ChatCompletionMessage{
-			{
-				Role: openai.ChatMessageRoleSystem,
-				Content: prePrompt,
-			},
-			{
-				Role:    openai.ChatMessageRoleSystem,
-				Content: "Here is the history of the conversation we've had thus far:\n" + conversation,
-			},
-			{
-				Role:    openai.ChatMessageRoleSystem,
-				Content: fmt.Sprintf("You are talking to %s, the current language is %s (%s)", prompt.ParticipantName, language.Label, language.Code),
-			},
-			{
-				Role:    openai.ChatMessageRoleUser,
-				Content: prompt.Text,
-			},
-		},
-		Stream: true,
->>>>>>> b5c3a8d2
 	})
 
 	if err != nil {
